import { LapSummaryService } from '@core/app';
import {
  PrismaEntrantRepository,
  PrismaLapRepository,
  isPrismaClientInitializationError,
} from '@core/infra';
import type { Entrant } from '@core/domain';
import type { LapUpsertInput } from '@core/app';

const DEFAULT_EVENT_ID = 'baseline-event';
const DEFAULT_RACE_CLASS_ID = 'baseline-race-class';
const DEFAULT_SESSION_ID = 'baseline-session';
const DEFAULT_ENTRANT_ID = 'baseline-entrant';
const DEFAULT_EVENT_SOURCE_ID = 'liverc-event-baseline';
const DEFAULT_EVENT_URL = 'https://liverc.com/events/baseline';
const DEFAULT_CLASS_CODE = 'PRO-LITE';
const DEFAULT_CLASS_URL = 'https://liverc.com/events/baseline/classes/pro-lite';
const DEFAULT_SESSION_SOURCE_ID = 'liverc-session-baseline';
const DEFAULT_SESSION_URL = 'https://liverc.com/events/baseline/classes/pro-lite/heat-1';
const DEFAULT_ENTRANT_SOURCE_ID = 'liverc-entrant-baseline';

const createMockEntrant = (): Entrant => ({
  id: DEFAULT_ENTRANT_ID,
  eventId: DEFAULT_EVENT_ID,
  raceClassId: DEFAULT_RACE_CLASS_ID,
  sessionId: DEFAULT_SESSION_ID,
  displayName: 'Baseline Driver',
  carNumber: '7',
  source: {
    entrantId: DEFAULT_ENTRANT_SOURCE_ID,
    transponderId: 'TX-BASELINE-7',
  },
  createdAt: new Date(),
  updatedAt: new Date(),
});

type MockLapSeed = {
  id: string;
  lapNumber: number;
  lapTimeMs: number;
};

const MOCK_LAPS: ReadonlyArray<MockLapSeed> = [
  { id: 'mock-1', lapNumber: 1, lapTimeMs: 92345 },
  { id: 'mock-2', lapNumber: 2, lapTimeMs: 91012 },
];

const FALLBACK_LAPS: ReadonlyArray<MockLapSeed> = [
  { id: 'fallback-1', lapNumber: 1, lapTimeMs: 95000 },
];

<<<<<<< HEAD
class MockLapRepository extends PrismaLapRepository {
=======
export class MockLapRepository extends PrismaLapRepository {
>>>>>>> cd9f078a
  private readonly memoryLapStore = new Map<string, LapUpsertInput[]>();

  override async listByEntrant(entrantId: string) {
    const isBaselineEntrant = entrantId === DEFAULT_ENTRANT_ID;

    const buildMockLaps = () => this.buildLapsFromSeed(MOCK_LAPS, entrantId, DEFAULT_SESSION_ID);
    const buildFallbackLaps = () =>
      this.buildLapsFromSeed(FALLBACK_LAPS, entrantId, DEFAULT_SESSION_ID);

    const buildStoredLaps = () => {
      const stored = this.memoryLapStore.get(entrantId);
      if (!stored || stored.length === 0) {
        return null;
      }

      return stored
        .slice()
        .sort((a, b) => a.lapNumber - b.lapNumber)
        .map((lap) => this.buildLapFromUpsert(lap));
    };

    if (!process.env.DATABASE_URL) {
<<<<<<< HEAD
      const stored = this.memoryLapStore.get(entrantId);
      if (stored && stored.length > 0) {
        return stored
          .slice()
          .sort((a, b) => a.lapNumber - b.lapNumber)
          .map((lap) => this.buildLapFromUpsert(lap));
      }

      return this.buildLapsFromSeed(MOCK_LAPS);
=======
      return buildStoredLaps() ?? (isBaselineEntrant ? buildMockLaps() : []);
>>>>>>> cd9f078a
    }

    try {
      const laps = await super.listByEntrant(entrantId);
      if (laps.length > 0) {
        return laps;
      }

<<<<<<< HEAD
      const stored = this.memoryLapStore.get(entrantId);
      if (stored && stored.length > 0) {
        return stored
          .slice()
          .sort((a, b) => a.lapNumber - b.lapNumber)
          .map((lap) => this.buildLapFromUpsert(lap));
      }

      return this.buildLapsFromSeed(MOCK_LAPS);
    } catch (error) {
      if (isPrismaClientInitializationError(error)) {
        console.warn('Prisma client unavailable. Falling back to mock lap data.', error);
        const stored = this.memoryLapStore.get(entrantId);
        if (stored && stored.length > 0) {
          return stored
            .slice()
            .sort((a, b) => a.lapNumber - b.lapNumber)
            .map((lap) => this.buildLapFromUpsert(lap));
        }

        return this.buildLapsFromSeed(MOCK_LAPS);
=======
      return buildStoredLaps() ?? [];
    } catch (error) {
      if (isPrismaClientInitializationError(error)) {
        console.warn('Prisma client unavailable. Falling back to mock lap data.', error);
        return buildStoredLaps() ?? (isBaselineEntrant ? buildMockLaps() : []);
>>>>>>> cd9f078a
      }

      console.warn('Falling back to mock lap data after unexpected error.', error);
      return buildStoredLaps() ?? (isBaselineEntrant ? buildFallbackLaps() : []);
    }
  }

<<<<<<< HEAD
  override async replaceForEntrant(
    entrantId: string,
    sessionId: string,
    laps: ReadonlyArray<LapUpsertInput>,
  ): Promise<void> {
    if (!process.env.DATABASE_URL) {
      this.memoryLapStore.set(
        entrantId,
        laps.map((lap) => ({ ...lap })),
      );
      return;
    }

    try {
      await super.replaceForEntrant(entrantId, sessionId, laps);
      this.memoryLapStore.set(
        entrantId,
        laps.map((lap) => ({ ...lap })),
      );
    } catch (error) {
      if (isPrismaClientInitializationError(error)) {
        console.warn('Prisma client unavailable during lap replace. Storing in memory.', error);
        this.memoryLapStore.set(
          entrantId,
          laps.map((lap) => ({ ...lap })),
        );
        return;
      }

      throw error;
    }
  }

  private buildLapsFromSeed(seed: ReadonlyArray<MockLapSeed>) {
=======
  private buildLapsFromSeed(
    seed: ReadonlyArray<MockLapSeed>,
    entrantId: string,
    sessionId: string,
  ) {
>>>>>>> cd9f078a
    return seed.map((lap) => ({
      id: lap.id,
      entrantId,
      sessionId,
      lapNumber: lap.lapNumber,
      lapTime: { milliseconds: lap.lapTimeMs },
      createdAt: new Date(),
      updatedAt: new Date(),
    }));
  }

<<<<<<< HEAD
=======
  override async replaceForEntrant(
    entrantId: string,
    sessionId: string,
    laps: ReadonlyArray<LapUpsertInput>,
  ): Promise<void> {
    const storeLaps = () =>
      this.memoryLapStore.set(
        entrantId,
        laps.map((lap) => ({ ...lap })),
      );

    if (!process.env.DATABASE_URL) {
      storeLaps();
      return;
    }

    try {
      await super.replaceForEntrant(entrantId, sessionId, laps);
      storeLaps();
    } catch (error) {
      if (isPrismaClientInitializationError(error)) {
        console.warn('Prisma client unavailable during lap replace. Storing in memory.', error);
        storeLaps();
        return;
      }

      throw error;
    }
  }

>>>>>>> cd9f078a
  private buildLapFromUpsert(lap: LapUpsertInput) {
    return {
      id: lap.id,
      entrantId: lap.entrantId,
      sessionId: lap.sessionId,
      lapNumber: lap.lapNumber,
      lapTime: { milliseconds: lap.lapTimeMs },
      createdAt: new Date(),
      updatedAt: new Date(),
    };
  }
}

class MockEntrantRepository extends PrismaEntrantRepository {
  override async getById(id: string) {
    if (!process.env.DATABASE_URL) {
      return id === DEFAULT_ENTRANT_ID ? createMockEntrant() : null;
    }

    try {
      const entrant = await super.getById(id);
      if (entrant) {
        return entrant;
      }
    } catch (error) {
      if (isPrismaClientInitializationError(error)) {
        console.warn('Prisma client unavailable. Falling back to mock entrant data.', error);
        return id === DEFAULT_ENTRANT_ID ? createMockEntrant() : null;
      }

      console.warn('Falling back to mock entrant data after unexpected error.', error);
      return id === DEFAULT_ENTRANT_ID ? createMockEntrant() : null;
    }

    return id === DEFAULT_ENTRANT_ID ? createMockEntrant() : null;
  }

  override async findBySourceEntrantId(sourceEntrantId: string) {
    if (!process.env.DATABASE_URL && sourceEntrantId === DEFAULT_ENTRANT_SOURCE_ID) {
      return createMockEntrant();
    }

    try {
      const entrant = await super.findBySourceEntrantId(sourceEntrantId);
      if (entrant) {
        return entrant;
      }
    } catch (error) {
      if (isPrismaClientInitializationError(error)) {
        console.warn('Prisma client unavailable. Falling back to mock entrant data.', error);
        return sourceEntrantId === DEFAULT_ENTRANT_SOURCE_ID ? createMockEntrant() : null;
      }

      console.warn('Falling back to mock entrant data after unexpected error.', error);
      return sourceEntrantId === DEFAULT_ENTRANT_SOURCE_ID ? createMockEntrant() : null;
    }

    return sourceEntrantId === DEFAULT_ENTRANT_SOURCE_ID ? createMockEntrant() : null;
  }

  override async listBySession(sessionId: string) {
    if (!process.env.DATABASE_URL && sessionId === DEFAULT_SESSION_ID) {
      return [createMockEntrant()];
    }

    try {
      const entrants = await super.listBySession(sessionId);
      if (entrants.length > 0) {
        return entrants;
      }
    } catch (error) {
      if (isPrismaClientInitializationError(error)) {
        console.warn('Prisma client unavailable. Falling back to mock entrant data.', error);
        return sessionId === DEFAULT_SESSION_ID ? [createMockEntrant()] : [];
      }

      console.warn('Falling back to mock entrant data after unexpected error.', error);
      return sessionId === DEFAULT_SESSION_ID ? [createMockEntrant()] : [];
    }

    return sessionId === DEFAULT_SESSION_ID ? [createMockEntrant()] : [];
  }
}

const lapRepository = new MockLapRepository();
const entrantRepository = new MockEntrantRepository();

export const lapSummaryService = new LapSummaryService(lapRepository, entrantRepository);
export const defaultEntrantContext = {
  event: {
    id: DEFAULT_EVENT_ID,
    sourceEventId: DEFAULT_EVENT_SOURCE_ID,
    url: DEFAULT_EVENT_URL,
  },
  raceClass: {
    id: DEFAULT_RACE_CLASS_ID,
    classCode: DEFAULT_CLASS_CODE,
    url: DEFAULT_CLASS_URL,
  },
  session: {
    id: DEFAULT_SESSION_ID,
    sourceSessionId: DEFAULT_SESSION_SOURCE_ID,
    url: DEFAULT_SESSION_URL,
  },
  entrant: {
    id: DEFAULT_ENTRANT_ID,
    sourceEntrantId: DEFAULT_ENTRANT_SOURCE_ID,
  },
};<|MERGE_RESOLUTION|>--- conflicted
+++ resolved
@@ -1,3 +1,4 @@
+// File: src/dependencies/server.ts
 import { LapSummaryService } from '@core/app';
 import {
   PrismaEntrantRepository,
@@ -49,17 +50,14 @@
   { id: 'fallback-1', lapNumber: 1, lapTimeMs: 95000 },
 ];
 
-<<<<<<< HEAD
-class MockLapRepository extends PrismaLapRepository {
-=======
 export class MockLapRepository extends PrismaLapRepository {
->>>>>>> cd9f078a
   private readonly memoryLapStore = new Map<string, LapUpsertInput[]>();
 
   override async listByEntrant(entrantId: string) {
     const isBaselineEntrant = entrantId === DEFAULT_ENTRANT_ID;
 
-    const buildMockLaps = () => this.buildLapsFromSeed(MOCK_LAPS, entrantId, DEFAULT_SESSION_ID);
+    const buildMockLaps = () =>
+      this.buildLapsFromSeed(MOCK_LAPS, entrantId, DEFAULT_SESSION_ID);
     const buildFallbackLaps = () =>
       this.buildLapsFromSeed(FALLBACK_LAPS, entrantId, DEFAULT_SESSION_ID);
 
@@ -76,19 +74,7 @@
     };
 
     if (!process.env.DATABASE_URL) {
-<<<<<<< HEAD
-      const stored = this.memoryLapStore.get(entrantId);
-      if (stored && stored.length > 0) {
-        return stored
-          .slice()
-          .sort((a, b) => a.lapNumber - b.lapNumber)
-          .map((lap) => this.buildLapFromUpsert(lap));
-      }
-
-      return this.buildLapsFromSeed(MOCK_LAPS);
-=======
       return buildStoredLaps() ?? (isBaselineEntrant ? buildMockLaps() : []);
->>>>>>> cd9f078a
     }
 
     try {
@@ -97,35 +83,11 @@
         return laps;
       }
 
-<<<<<<< HEAD
-      const stored = this.memoryLapStore.get(entrantId);
-      if (stored && stored.length > 0) {
-        return stored
-          .slice()
-          .sort((a, b) => a.lapNumber - b.lapNumber)
-          .map((lap) => this.buildLapFromUpsert(lap));
-      }
-
-      return this.buildLapsFromSeed(MOCK_LAPS);
-    } catch (error) {
-      if (isPrismaClientInitializationError(error)) {
-        console.warn('Prisma client unavailable. Falling back to mock lap data.', error);
-        const stored = this.memoryLapStore.get(entrantId);
-        if (stored && stored.length > 0) {
-          return stored
-            .slice()
-            .sort((a, b) => a.lapNumber - b.lapNumber)
-            .map((lap) => this.buildLapFromUpsert(lap));
-        }
-
-        return this.buildLapsFromSeed(MOCK_LAPS);
-=======
       return buildStoredLaps() ?? [];
     } catch (error) {
       if (isPrismaClientInitializationError(error)) {
         console.warn('Prisma client unavailable. Falling back to mock lap data.', error);
         return buildStoredLaps() ?? (isBaselineEntrant ? buildMockLaps() : []);
->>>>>>> cd9f078a
       }
 
       console.warn('Falling back to mock lap data after unexpected error.', error);
@@ -133,48 +95,11 @@
     }
   }
 
-<<<<<<< HEAD
-  override async replaceForEntrant(
-    entrantId: string,
-    sessionId: string,
-    laps: ReadonlyArray<LapUpsertInput>,
-  ): Promise<void> {
-    if (!process.env.DATABASE_URL) {
-      this.memoryLapStore.set(
-        entrantId,
-        laps.map((lap) => ({ ...lap })),
-      );
-      return;
-    }
-
-    try {
-      await super.replaceForEntrant(entrantId, sessionId, laps);
-      this.memoryLapStore.set(
-        entrantId,
-        laps.map((lap) => ({ ...lap })),
-      );
-    } catch (error) {
-      if (isPrismaClientInitializationError(error)) {
-        console.warn('Prisma client unavailable during lap replace. Storing in memory.', error);
-        this.memoryLapStore.set(
-          entrantId,
-          laps.map((lap) => ({ ...lap })),
-        );
-        return;
-      }
-
-      throw error;
-    }
-  }
-
-  private buildLapsFromSeed(seed: ReadonlyArray<MockLapSeed>) {
-=======
   private buildLapsFromSeed(
     seed: ReadonlyArray<MockLapSeed>,
     entrantId: string,
     sessionId: string,
   ) {
->>>>>>> cd9f078a
     return seed.map((lap) => ({
       id: lap.id,
       entrantId,
@@ -186,8 +111,6 @@
     }));
   }
 
-<<<<<<< HEAD
-=======
   override async replaceForEntrant(
     entrantId: string,
     sessionId: string,
@@ -218,7 +141,6 @@
     }
   }
 
->>>>>>> cd9f078a
   private buildLapFromUpsert(lap: LapUpsertInput) {
     return {
       id: lap.id,
