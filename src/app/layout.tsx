/**
 * Filename: src/app/layout.tsx
 * Purpose: Define the root layout shell, including the global header and logout affordance.
 * Author: OpenAI ChatGPT (gpt-5-codex)
 * Date: 2025-01-15
 * License: MIT
 */

import type { Metadata } from 'next';
import { Inter } from 'next/font/google';

import { logout } from '@/app/actions/logout';
<<<<<<< HEAD
import { AppHeader } from '@/app/components/AppHeader';
=======
import { BrandLink } from '@/app/components/BrandLink';
>>>>>>> dd65f5f7
import { getSessionFromCookies } from '@/lib/auth/serverSession';
import { getAppUrl } from '@/lib/seo';
import './globals.css';

const inter = Inter({ subsets: ['latin'], display: 'swap', variable: '--font-sans' });
const appUrl = getAppUrl();

export const metadata: Metadata = {
  metadataBase: appUrl,
  title: {
    default: 'My Race Engineer (MRE)',
    template: '%s | My Race Engineer (MRE)',
  },
  description: 'Telemetry insights for racing teams built on a clean, layered architecture.',
  openGraph: {
    siteName: 'My Race Engineer (MRE)',
    url: appUrl.toString(),
    type: 'website',
  },
  twitter: {
    card: 'summary_large_image',
    title: 'My Race Engineer (MRE)',
    description: 'Telemetry insights for racing teams built on a clean, layered architecture.',
  },
};

export default async function RootLayout({ children }: { children: React.ReactNode }) {
  const sessionStatus = await getSessionFromCookies();
  const isAuthenticated = sessionStatus.status === 'authenticated';

  return (
    <html lang="en" data-theme="dark">
      <body className={inter.className}>
        <div className="app-shell">
<<<<<<< HEAD
          <AppHeader isAuthenticated={isAuthenticated} onLogout={logout} />
=======
          <header className="app-header" aria-label="Primary">
            <div className="app-header__inner">
              <BrandLink />
              {isAuthenticated ? (
                <form action={logout} className="app-header__logout" aria-label="Sign out form">
                  {/* Provide a consistent logout affordance for authenticated users. */}
                  <button type="submit" className="app-header__logoutButton">
                    Sign out
                  </button>
                </form>
              ) : null}
            </div>
          </header>
>>>>>>> dd65f5f7
          <main className="app-main">{children}</main>
        </div>
      </body>
    </html>
  );
}<|MERGE_RESOLUTION|>--- conflicted
+++ resolved
@@ -10,11 +10,7 @@
 import { Inter } from 'next/font/google';
 
 import { logout } from '@/app/actions/logout';
-<<<<<<< HEAD
-import { AppHeader } from '@/app/components/AppHeader';
-=======
 import { BrandLink } from '@/app/components/BrandLink';
->>>>>>> dd65f5f7
 import { getSessionFromCookies } from '@/lib/auth/serverSession';
 import { getAppUrl } from '@/lib/seo';
 import './globals.css';
@@ -49,9 +45,6 @@
     <html lang="en" data-theme="dark">
       <body className={inter.className}>
         <div className="app-shell">
-<<<<<<< HEAD
-          <AppHeader isAuthenticated={isAuthenticated} onLogout={logout} />
-=======
           <header className="app-header" aria-label="Primary">
             <div className="app-header__inner">
               <BrandLink />
@@ -65,7 +58,6 @@
               ) : null}
             </div>
           </header>
->>>>>>> dd65f5f7
           <main className="app-main">{children}</main>
         </div>
       </body>
