/**
 * Filename: src/app/(auth)/auth/login/(guard)/guard.impl.ts
 * Purpose: Provide the POST handler implementation for the login origin guard route.
 * Author: OpenAI Assistant
 */

import { NextResponse } from 'next/server';

import { applicationLogger } from '@/dependencies/logger';
import {
  effectiveRequestOrigin,
  guardAuthPostOrigin,
  parseAllowedOrigins,
} from '@/core/security/origin';
import { createLoginAction, type LoginActionErrorResult, type LoginActionResult } from '../actions.impl';
import { applyAuthDebugHeaders, createAuthActionDebugRecorder } from '@/server/security/authDebug';

const shouldLogDiagnostics = (): boolean => process.env.NODE_ENV !== 'production';

export const handleLoginGuardPost = async (req: Request): Promise<Response> => {
  const route = '/auth/login';
  const logger = applicationLogger.withContext({ route });
  const allowedOrigins = parseAllowedOrigins(process.env, { logger });
  const originCheck = guardAuthPostOrigin(req, allowedOrigins, { logger, route });

  logger.info('Login guard received request.', {
    event: 'auth.login.request',
    component: 'guard',
    method: req.method,
    hasOriginHeader: req.headers.has('origin'),
    originAllowed: originCheck.ok,
    middlewareOriginHeader: req.headers.get('x-auth-origin-guard'),
  });

  if (!originCheck.ok) {
    if (shouldLogDiagnostics()) {
      logger.warn('auth.origin_guard.login_blocked', {
        route,
        reason: originCheck.reason,
        allowedOrigins,
        effectiveOrigin: effectiveRequestOrigin(req),
        forwardedProto: req.headers.get('x-forwarded-proto'),
        forwardedHost: req.headers.get('x-forwarded-host'),
        forwardedFor: req.headers.get('x-forwarded-for'),
      });
    }

    const response = NextResponse.redirect(originCheck.redirectTo, 303);
    response.headers.set('Cache-Control', 'no-store');
    response.headers.set('x-auth-origin-guard', 'mismatch');
    response.headers.set('x-allowed-origins', allowedOrigins.join(','));
    if (process.env.NODE_ENV !== 'production') {
      response.headers.set('x-auth-action', 'login');
      response.headers.set('x-auth-token', 'missing');
      response.headers.set('x-auth-outcome', 'redirect');
    }
    return response;
  }

  const formData = await req.formData();
  const debugRecorder = createAuthActionDebugRecorder('login');
  const action = createLoginAction(undefined, { onDebugEvent: debugRecorder.record });

<<<<<<< HEAD
  const actionResult = await action(formData);
  const response = buildGuardResponse(actionResult, req);
=======
  const result = await action(formData);
  const response = buildGuardResponse(result, req);
>>>>>>> 7da9aaee
  response.headers.set('Cache-Control', 'no-store');
  response.headers.set('x-auth-origin-guard', 'ok');
  applyAuthDebugHeaders(response, debugRecorder.snapshot());
  return response;
};

const buildGuardResponse = (result: LoginActionResult, req: Request): NextResponse => {
  if (result.status === 'success') {
    const target = new URL(result.redirectTo, req.url);
    return NextResponse.redirect(target, 303);
  }

  const url = buildLoginRedirectUrl(result, req);
  return NextResponse.redirect(url, 303);
};

const buildLoginRedirectUrl = (result: LoginActionErrorResult, req: Request): URL => {
  const params = new URLSearchParams();
  params.set('error', result.error);

  const identifier = result.prefill?.identifier;
  if (typeof identifier === 'string' && identifier.trim().length > 0) {
    try {
      params.set('prefill', JSON.stringify({ identifier }));
    } catch {
      // Ignore JSON serialisation errors so we still return the primary error code.
    }
  }

  const query = params.toString();
  const pathname = query ? `/auth/login?${query}` : '/auth/login';
  return new URL(pathname, req.url);
};<|MERGE_RESOLUTION|>--- conflicted
+++ resolved
@@ -61,13 +61,8 @@
   const debugRecorder = createAuthActionDebugRecorder('login');
   const action = createLoginAction(undefined, { onDebugEvent: debugRecorder.record });
 
-<<<<<<< HEAD
-  const actionResult = await action(formData);
-  const response = buildGuardResponse(actionResult, req);
-=======
   const result = await action(formData);
   const response = buildGuardResponse(result, req);
->>>>>>> 7da9aaee
   response.headers.set('Cache-Control', 'no-store');
   response.headers.set('x-auth-origin-guard', 'ok');
   applyAuthDebugHeaders(response, debugRecorder.snapshot());
