--- conflicted
+++ resolved
@@ -89,37 +89,6 @@
   return typeof value === 'string' ? value : undefined;
 };
 
-<<<<<<< HEAD
-class OriginMismatchError extends Error {
-  constructor() {
-    super('auth-origin-mismatch');
-  }
-}
-
-const buildState = (
-  errorCode: RegisterErrorCode,
-  values: RegistrationPrefillInput,
-  fieldErrors?: Array<{ field: string; message: string }>,
-): RegisterActionState => ({
-  status: buildStatusMessage(errorCode),
-  errorCode,
-  values: {
-    name: (values.name ?? '').trim(),
-    email: (values.email ?? '').trim(),
-  },
-  fieldErrors,
-});
-
-const extractPrefillValues = (formData: FormData) => ({
-  name: getFormValue(formData, 'name') ?? '',
-  email: getFormValue(formData, 'email') ?? '',
-});
-
-export const registerAction = async (
-  _prevState: RegisterActionState,
-  formData: FormData,
-): Promise<RegisterActionState> => {
-=======
 type RegistrationPrefillInput = {
   name?: string | null | undefined;
   email?: string | null | undefined;
@@ -144,7 +113,6 @@
 };
 
 export const registerAction = async (formData: FormData) => {
->>>>>>> a56b905f
   const requestStartedAt = Date.now();
   // Rate limiting and the client identifier check run before any heavy work so abusive
   // attempts short-circuit without touching downstream dependencies.
@@ -229,9 +197,6 @@
       validationIssues: issues,
       durationMs: Date.now() - requestStartedAt,
     });
-<<<<<<< HEAD
-    return buildState('validation', extractPrefillValues(formData), issues);
-=======
     redirect(
       buildRedirectUrl('/auth/register', {
         error: 'validation',
@@ -241,7 +206,6 @@
         }),
       }),
     );
->>>>>>> a56b905f
   }
 
   const { name, email, password } = parseResult.data;
@@ -284,16 +248,12 @@
       durationMs: Date.now() - requestStartedAt,
     });
 
-<<<<<<< HEAD
-    return buildState('server-error', { name, email });
-=======
     redirect(
       buildRedirectUrl('/auth/register', {
         error: 'server-error',
         prefill: buildPrefillParam({ name, email }),
       }),
     );
->>>>>>> a56b905f
   }
 
   if (!result.ok) {
@@ -304,18 +264,12 @@
       emailFingerprint,
       durationMs: Date.now() - requestStartedAt,
     });
-<<<<<<< HEAD
-    const failureCode: RegisterErrorCode =
-      result.reason === 'email-taken' ? 'email-taken' : 'weak-password';
-    return buildState(failureCode, { name, email });
-=======
     redirect(
       buildRedirectUrl('/auth/register', {
         error: result.reason,
         prefill: buildPrefillParam({ name, email }),
       }),
     );
->>>>>>> a56b905f
   }
 
   // Map the service outcome to the correct redirect so the UI can guide the user to
