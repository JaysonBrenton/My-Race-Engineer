--- conflicted
+++ resolved
@@ -129,11 +129,7 @@
       'http.route': 'auth/register',
     },
     async (span) => {
-<<<<<<< HEAD
-      const logger = getAuthRequestLogger({
-=======
       const logger = getRequestLogger({
->>>>>>> 8b49fd47
         requestId,
         route: 'auth/register',
       });
