'use client';

import { useMemo, useState, type FormEvent } from 'react';
import styles from './LiveRcQuickImport.module.css';

type DiscoveryEvent = {
  eventRef: string;
  title: string;
  whenIso?: string;
  score: number;
};

type DiscoveryResponse =
  | { data: { events: DiscoveryEvent[] }; requestId: string }
  | { error: { code: string; message: string; details?: unknown }; requestId?: string };

function normaliseDateInput(input: string): string | null {
  const trimmed = input.trim();
  if (!trimmed) return null;

  const isoMatch = /^(\d{4})-(\d{2})-(\d{2})$/.exec(trimmed);
  const dmyMatch = /^(\d{2})-(\d{2})-(\d{4})$/.exec(trimmed);

  let yyyy: number;
  let mm: number;
  let dd: number;

  if (isoMatch) {
    yyyy = Number(isoMatch[1]);
    mm = Number(isoMatch[2]);
    dd = Number(isoMatch[3]);
  } else if (dmyMatch) {
    dd = Number(dmyMatch[1]);
    mm = Number(dmyMatch[2]);
    yyyy = Number(dmyMatch[3]);
  } else {
    return null;
  }

  if (mm < 1 || mm > 12 || dd < 1 || dd > 31) return null;

  const iso = `${String(yyyy).padStart(4, '0')}-${String(mm).padStart(2, '0')}-${String(dd).padStart(2, '0')}`;
  const d = new Date(iso);
  if (Number.isNaN(d.getTime())) return null;
  const roundTrip = `${d.getUTCFullYear()}-${String(d.getUTCMonth() + 1).padStart(2, '0')}-${String(d.getUTCDate()).padStart(2, '0')}`;
  return roundTrip === iso ? iso : null;
}

function daysInclusive(aIso: string, bIso: string): number | null {
  const a = new Date(aIso + 'T00:00:00Z');
  const b = new Date(bIso + 'T00:00:00Z');
  if (Number.isNaN(a.getTime()) || Number.isNaN(b.getTime())) return null;
  return Math.floor((b.getTime() - a.getTime()) / 86400000) + 1;
}

export default function LiveRcQuickImport() {
  const [start, setStart] = useState('');
  const [end, setEnd] = useState('');
  const [trackOrClub, setTrackOrClub] = useState('');

  const [submitting, setSubmitting] = useState(false);
  const [error, setError] = useState<string | null>(null);
  const [events, setEvents] = useState<DiscoveryEvent[] | null>(null);

  const canSubmit = useMemo(() => {
    const trimmedTrack = trackOrClub.trim();
<<<<<<< HEAD
    if (!start || !end || !trimmedTrack) return false;
=======
    if (!start || !end || trimmedTrack.length < 2) return false;
>>>>>>> f123ca1b
    const startIso = normaliseDateInput(start);
    const endIso = normaliseDateInput(end);
    if (!startIso || !endIso) return false;
    const days = daysInclusive(startIso, endIso);
    return !!days && days > 0 && days <= 7;
  }, [start, end, trackOrClub]);

  const toStateDateValue = (value: string): string => {
    if (!value) return '';
    const normalised = normaliseDateInput(value);
    return normalised ?? value;
  };

  async function onSubmit(e: FormEvent<HTMLFormElement>) {
    e.preventDefault();
    setError(null);
    setEvents(null);

    const startIso = normaliseDateInput(start);
    const endIso = normaliseDateInput(end);
    const trimmedTrack = trackOrClub.trim();
    if (!startIso || !endIso) {
      setError('Dates must be valid calendar days.');
      return;
    }
    const days = daysInclusive(startIso, endIso);
    if (!days || days < 1 || days > 7) {
      setError('Date range must be between 1 and 7 days (inclusive).');
      return;
    }
    if (trimmedTrack.length < 2) {
      setError('Track or club name must be at least 2 characters.');
      return;
    }

    setSubmitting(true);
    try {
      const res = await fetch('/api/connectors/liverc/discover', {
        method: 'POST',
        headers: { 'content-type': 'application/json' },
        body: JSON.stringify({
          startDate: startIso,
          endDate: endIso,
          track: trimmedTrack, // label is “Track or club name”; API key remains `track`
        }),
      });
      const json = (await res.json()) as DiscoveryResponse;
      if (!res.ok || 'error' in json) {
        const msg = 'error' in json ? json.error.message : `HTTP ${res.status}`;
        throw new Error(msg);
      }
      setEvents(json.data.events);
    } catch (err: unknown) {
      if (err instanceof Error) {
        setError(err.message || 'Discovery failed.');
      } else {
        setError('Discovery failed.');
      }
    } finally {
      setSubmitting(false);
    }
  }

  return (
    <section className={styles.quickImport} aria-labelledby="quick-import-heading">
      <header className={styles.header}>
        <h2 id="quick-import-heading" className={styles.title}>
          LiveRC quick import
        </h2>
        <p className={styles.description}>
          Search by date range and track/club, then pick events to import.
        </p>
      </header>

      <form onSubmit={onSubmit} className={styles.form}>
        <div className={styles.row}>
          <label htmlFor="start">Search start date</label>
          <input
            id="start"
            type="text"
            placeholder="DD-MM-YYYY"
            inputMode="numeric"
            pattern="(\d{2}-\d{2}-\d{4}|\d{4}-\d{2}-\d{2})"
            maxLength={10}
            value={start}
<<<<<<< HEAD
            max={end || undefined}
            onChange={(e) => setStart(toStateDateValue(e.target.value))}
=======
            onChange={(e) => setStart(e.target.value)}
>>>>>>> f123ca1b
            required
          />
        </div>
        <div className={styles.row}>
          <label htmlFor="end">Search end date</label>
          <input
            id="end"
            type="text"
            placeholder="DD-MM-YYYY"
            inputMode="numeric"
            pattern="(\d{2}-\d{2}-\d{4}|\d{4}-\d{2}-\d{2})"
            maxLength={10}
            value={end}
<<<<<<< HEAD
            min={start || undefined}
            onChange={(e) => setEnd(toStateDateValue(e.target.value))}
=======
            onChange={(e) => setEnd(e.target.value)}
>>>>>>> f123ca1b
            required
          />
        </div>
        <div className={styles.row}>
          <label htmlFor="track">Track or club name</label>
          <input
            id="track"
            type="text"
            placeholder="e.g., Canberra Off-Road, Keilor, Logan City"
            value={trackOrClub}
            onChange={(e) => setTrackOrClub(e.target.value)}
            required
          />
        </div>
        <div className={styles.actions}>
          <button type="submit" disabled={!canSubmit || submitting}>
            {submitting ? 'Searching…' : 'Search'}
          </button>
        </div>
      </form>

      {error && (
        <p role="alert" className={styles.error}>
          {error}
        </p>
      )}

      {events && (
        <div className={styles.results}>
          <h3>Matches</h3>
          {events.length === 0 ? (
            <p>No events found for that date range and track/club.</p>
          ) : (
            <ul className={styles.list}>
              {events.map((ev) => (
                <li key={ev.eventRef} className={styles.listItem}>
                  <div className={styles.eventTitle}>{ev.title}</div>
                  <div className={styles.eventWhen}>
                    {ev.whenIso ? new Date(ev.whenIso).toLocaleString() : '—'}
                  </div>
                  <a
                    className={styles.eventLink}
                    href={ev.eventRef}
                    target="_blank"
                    rel="noreferrer"
                  >
                    View on LiveRC
                  </a>
                </li>
              ))}
            </ul>
          )}
        </div>
      )}
    </section>
  );
}<|MERGE_RESOLUTION|>--- conflicted
+++ resolved
@@ -64,11 +64,7 @@
 
   const canSubmit = useMemo(() => {
     const trimmedTrack = trackOrClub.trim();
-<<<<<<< HEAD
-    if (!start || !end || !trimmedTrack) return false;
-=======
     if (!start || !end || trimmedTrack.length < 2) return false;
->>>>>>> f123ca1b
     const startIso = normaliseDateInput(start);
     const endIso = normaliseDateInput(end);
     if (!startIso || !endIso) return false;
@@ -154,12 +150,7 @@
             pattern="(\d{2}-\d{2}-\d{4}|\d{4}-\d{2}-\d{2})"
             maxLength={10}
             value={start}
-<<<<<<< HEAD
-            max={end || undefined}
-            onChange={(e) => setStart(toStateDateValue(e.target.value))}
-=======
             onChange={(e) => setStart(e.target.value)}
->>>>>>> f123ca1b
             required
           />
         </div>
@@ -173,12 +164,7 @@
             pattern="(\d{2}-\d{2}-\d{4}|\d{4}-\d{2}-\d{2})"
             maxLength={10}
             value={end}
-<<<<<<< HEAD
-            min={start || undefined}
-            onChange={(e) => setEnd(toStateDateValue(e.target.value))}
-=======
             onChange={(e) => setEnd(e.target.value)}
->>>>>>> f123ca1b
             required
           />
         </div>
