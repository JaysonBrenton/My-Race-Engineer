'use client';

import Link from 'next/link';
import type { Route } from 'next';

import styles from './LiveRcQuickImport.module.css';

type LiveRcQuickImportProps = {
  importRoute: Route;
  marketingRoute: Route;
};

export default function LiveRcQuickImport({ importRoute, marketingRoute }: LiveRcQuickImportProps) {
  return (
    <section className={styles.quickImport} aria-labelledby="quick-import-heading">
      <header className={styles.header}>
        <h2 className={styles.title} id="quick-import-heading">
          LiveRC quick import
        </h2>
        <p className={styles.description}>
<<<<<<< HEAD
          Sync your latest LiveRC session data in a few clicks. We will pull race metadata, heats,
          and lap times so you can dive straight into analysis.
=======
          Sync your latest LiveRC session data in a few clicks. We will pull race metadata, heats, and lap times so you can dive
          straight into analysis.
>>>>>>> d4d0a6fb
        </p>
      </header>

      <div className={styles.content}>
<<<<<<< HEAD
        <ul className={styles.bullets}>
=======
        <ul className={styles.bullets} role="list">
>>>>>>> d4d0a6fb
          <li>Authenticate with LiveRC once — we securely store your API token.</li>
          <li>Choose the event you want to import or paste a broadcast link.</li>
          <li>Review lap data before sharing insights with your team.</li>
        </ul>

        <div className={styles.actions}>
          <Link href={importRoute} className={styles.primaryLink} prefetch>
            Start LiveRC import
          </Link>
          <Link href={marketingRoute} className={styles.secondaryLink} prefetch>
            Explore product updates
          </Link>
        </div>
      </div>
    </section>
  );
}<|MERGE_RESOLUTION|>--- conflicted
+++ resolved
@@ -18,22 +18,13 @@
           LiveRC quick import
         </h2>
         <p className={styles.description}>
-<<<<<<< HEAD
-          Sync your latest LiveRC session data in a few clicks. We will pull race metadata, heats,
-          and lap times so you can dive straight into analysis.
-=======
           Sync your latest LiveRC session data in a few clicks. We will pull race metadata, heats, and lap times so you can dive
           straight into analysis.
->>>>>>> d4d0a6fb
         </p>
       </header>
 
       <div className={styles.content}>
-<<<<<<< HEAD
-        <ul className={styles.bullets}>
-=======
         <ul className={styles.bullets} role="list">
->>>>>>> d4d0a6fb
           <li>Authenticate with LiveRC once — we securely store your API token.</li>
           <li>Choose the event you want to import or paste a broadcast link.</li>
           <li>Review lap data before sharing insights with your team.</li>
