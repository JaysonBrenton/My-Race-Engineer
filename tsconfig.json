--- conflicted
+++ resolved
@@ -26,11 +26,7 @@
       "@core/domain": ["src/core/domain/index.ts"],
       "@core/infra": ["src/core/infra/index.ts"]
     },
-<<<<<<< HEAD
-    "types": ["node", "react", "react-dom", "react/next", "react-dom/next"],
-=======
     "types": ["node", "react/next", "react-dom/next", "react", "react-dom"],
->>>>>>> 8d0d9cbd
     "noEmit": true,
     "plugins": [
       {
