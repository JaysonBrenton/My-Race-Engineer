--- conflicted
+++ resolved
@@ -80,17 +80,6 @@
   );
 });
 
-<<<<<<< HEAD
-test('appendJsonSuffix avoids duplicating existing json suffix', () => {
-  const url = 'https://www.liverc.com/results/sample-event/sample-class/main/a-main.json?ref=1';
-
-  const result = appendJsonSuffix(url);
-
-  assert.equal(
-    result,
-    url,
-    'expected appendJsonSuffix to leave URLs with .json suffix unchanged',
-=======
 test('fetchJson throws when upstream response is not JSON', async () => {
   const responses: Response[] = [
     new Response('<html></html>', {
@@ -146,6 +135,5 @@
       assert.equal(error.code, 'JSON_PARSE_FAILURE');
       return true;
     },
->>>>>>> e9ed3221
   );
 });