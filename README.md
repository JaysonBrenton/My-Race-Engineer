# My Race Engineer (MRE)
**The one-stop lap logic shop.**  
Next.js (App Router) + TypeScript + Prisma/PostgreSQL with clean layering, strict linting, structured error handling, and CI-friendly conventions.

> Repo: `JaysonBrenton/The-Pace-Tracer` • Default port: **:3001** (binds `0.0.0.0`) • Timezone: **Australia/Sydney**

---

## Table of contents
- [What is this?](#what-is-this)
- [Architecture at a glance](#architecture-at-a-glance)
- [Local quickstart](#local-quickstart)
- [Environment variables](#environment-variables)
- [Scripts](#scripts)
- [Error handling & logging](#error-handling--logging)
- [Performance budgets](#performance-budgets)
- [Branching & PR rules](#branching--pr-rules)
- [Assets & binaries policy](#assets--binaries-policy)
- [Migrations & readiness](#migrations--readiness)
- [Design tokens (colours)](#design-tokens-colours)
- [Docs & ADRs](#docs--adrs)
- [Roadmap placeholders](#roadmap-placeholders)
- [License](#license)

---

## What is this?
My Race Engineer (MRE) is a lightweight pace and consistency analysis platform for **1/8 and 1/10 off-road RC racers**, their crews, and team managers. The MVP focuses on helping drivers turn race timing data into actionable setup and driving decisions through:

- **Dashboard sign-in landing** that surfaces recent events, sessions, and key pace stats (best lap, median, standard deviation, outliers).
- **LiveRC ingestion** (by event, session, or driver) with storage in a normalised format for quick comparison lookups.
- **Competitor comparisons** showing per-lap times and deltas against a selected baseline.
- **Tokenised, accessible visualisations** (ApexCharts or similar) highlighting trends, anomalies, outlaps/inlaps, penalties, and consistency bands.
- **Filters** to toggle outlaps/inlaps, isolate stints, and spotlight where time was lost.

All product work should preserve the repo guardrails already in place:

- **Feature-per-branch** workflow and **small, reviewable diffs**.
- **Strict TypeScript** and **predictable lint/format**.
- **Framework-agnostic domain** with **UI/import guardrails**.
- **Structured error handling** with **request correlation**.
- **Operational endpoints** (to implement): `/api/health`, `/api/ready`, `/api/version`.

---

## Architecture at a glance
~~~
src/
  core/
    domain/   # Pure rules & types (no IO, no framework)
    app/      # Use-cases/services (orchestrate domain via ports)
    infra/    # Adapters: Prisma DB, HTTP clients, files, queues
  app/        # Next.js App Router (routes, layouts, UI components)
prisma/
  schema.prisma  # Single Prisma schema (root)
~~~

**Imports point up only**
- `src/app` (UI) → may import **`src/core/app`** (use-cases) and the design system.
- **Never** import `src/core/infra` from UI. Keep I/O behind use-cases.
- `core/app` depends on `core/domain` only. `core/infra` implements ports.
- **Why:** testable domain, swappable infra, thin UI; future-proof for a standalone `core/` package.

---

## Local quickstart
> Run on: macOS/Linux.  
> Prereqs: Node 20+ (LTS), npm (or pnpm), and PostgreSQL 14/15/16. Docker alternative included.

### 1) Get the code
~~~
git clone https://github.com/JaysonBrenton/The-Pace-Tracer.git
cd The-Pace-Tracer
~~~

### 2) Start Postgres (choose one)

**Option A — existing Postgres**
- Create a DB and user, e.g. user `pacetracer` and DB `pacetracer`.

**Option B — Docker (quick)**
~~~
docker run -d --name thepacetracer-postgres \
  -e POSTGRES_USER=pacetracer \
  -e POSTGRES_PASSWORD=change-me \
  -e POSTGRES_DB=pacetracer \
  -p 5432:5432 \
  -v thepacetracer-pgdata:/var/lib/postgresql/data \
  postgres:16
~~~

### 3) Configure environment
~~~
cp -n .env.example .env || true
~~~
Then open `.env` and set at least:
~~~
DATABASE_URL="postgresql://pacetracer:change-me@127.0.0.1:5432/pacetracer?schema=public"
SESSION_SECRET="<32+ random bytes>"
APP_URL="http://localhost:3001"
~~~

### 4) Install & generate
~~~
npm ci
npx prisma generate
~~~

### 5) Apply DB schema (dev)
~~~
npx prisma migrate dev
~~~

### 6) Run the app (dev)
~~~
npm run dev
~~~
Dev server listens on `http://localhost:3001/` (also `http://0.0.0.0:3001/`).

> **Production preview:** when deploying under systemd/user, run `prisma migrate deploy` **before** the app starts and gate readiness on schema (see [Migrations & readiness](#migrations--readiness)).

---

## Environment variables
> **Source of truth:** `/.env.example` (keep it complete and current).  
> **Browser-safe keys** must be prefixed `NEXT_PUBLIC_` (Next.js only exposes those to the client).

| Key | Purpose |
|---|---|
| `NODE_ENV` | `development` / `production` |
| `HOST` | Bind address (default `0.0.0.0`) |
| `PORT` | Default `3001` |
| `TZ` | e.g., `Australia/Sydney` |
| `APP_URL` | Absolute origin (e.g., `http://localhost:3001`) |
| `NEXT_TELEMETRY_DISABLED` | `1` to disable Next.js telemetry |
| `DATABASE_URL` | Prisma connection string |
| `PRISMA_LOG_LEVEL` | `info` (or `query` locally) |
| `SESSION_SECRET` | 32+ random bytes; rotate on compromise |
| `TRUST_PROXY` | `true` if behind nginx/Caddy/Cloudflare |
| `ALLOWED_ORIGINS` | Comma-separated origins for CSRF-sensitive routes |
| `SMTP_HOST`/`SMTP_PORT`/`SMTP_SECURE`/`SMTP_USER`/`SMTP_PASS` | Mail for verification/approvals |
| `MAIL_FROM`/`MAIL_REPLY_TO` | Email identities |
| `LOG_LEVEL` | `info` (or `debug`) |
| `OTEL_*` | Optional OpenTelemetry exporter settings |
| `FEATURE_REQUIRE_EMAIL_VERIFICATION` | `true` / `false` |
| `FEATURE_REQUIRE_ADMIN_APPROVAL` | `false` by default |
| `APPROVAL_TOKEN_TTL_HOURS` | e.g., `48` |
| `INGEST_RATE_LIMIT_*` | Optional ingestion limits |
| `NEXT_PUBLIC_APP_NAME` | Public app name |
| `NEXT_PUBLIC_ENV` | `development` / `production` (UI only) |
| `NEXT_PUBLIC_BASE_URL` | Same as `APP_URL` for client code |

---

## Scripts
- `npm run dev` — start Next in dev on `:3001`  
- `npm run build` — typecheck + build  
- `npm run start` — start production build (`.next/`)  
- `npm run lint` — ESLint (with Prettier)  
- `npm run typecheck` — `tsc --noEmit`  
- `npm run prisma:generate` — Prisma client generate  
- `npm run prisma:migrate:dev` — dev migrations  
- `npm run prisma:migrate:deploy` — apply pending migrations in prod  

**PR gates:** `typecheck`, `lint`, `build` (and tests when present) must pass.

---

## Error handling & logging
- **UI boundaries:** provide `app/global-error.tsx` (catch-all) and route-level `error.tsx`; provide `not-found.tsx` per section; use `notFound()` when data is missing.
- **APIs & server components:** wrap boundaries with `try/catch`; return **typed error envelopes** (HTTP status + `{ code, message, details? }`) for expected failures; reserve `throw` for unexpected faults.
- **Correlation:** propagate a `requestId` (e.g., from `x-request-id`) and include it in all logs and error responses.
- **Structured logs (JSON):** include `timestamp`, `level`, `requestId`, `route`, `userAnonId`, `event`, `durationMs`, `outcome`, and a redacted error object.
- **PII guardrails:** never log secrets/tokens/passwords/raw cookies.
- **Retention:** raw logs **7 days**, aggregated metrics **90 days**.
- **Reporter:** Sentry/Bugsnag is pluggable when desired (with redaction).
- **PRs that add error paths** should include a small table: *case → user message → HTTP/status → log fields → recovery/CTA*.

---

## Performance budgets
- **UI:** median (P50) ≤ **300 ms**, tail (P95) ≤ **800 ms**.  
- **API reads:** P95 ≤ **400 ms**.  
If a change risks these, call it out in the PR with mitigation (cache/precompute/stream/parallelise).

---

## Branching & PR rules
**Branch-per-change is mandatory.** Naming format:
~~~
<type>/<ticket?>-<short-kebab-summary>
~~~
Allowed types: `feature/`, `bugfix/`, `hotfix/`, `release/`, `refactor/`, `perf/`, `test/`, `docs/`, `chore/`, `ci/`, `spike/`, `revert/`  
Examples: `feature/ABC-42-auth-mfa`, `bugfix/login-focus-trap`, `release/v1.0.1`

**Merging**
- Default: **Squash-merge** PRs to `main` (one coherent commit per PR).  
- **Fast-forward** merges are OK for tiny, linear doc-only PRs.  
- **Never force-push** and **no history rewrites** on `main`. To undo, use GitHub **Revert** or a small follow-up PR.

---

## Assets & binaries policy
- PRs must **not** add/modify binary files (e.g., `*.ico`, `*.png`, `*.jpg`, fonts, archives).  
- **Favicon:** prefer **`app/icon.svg`** (Next.js supports SVG). If a raster is truly needed, a maintainer will add it in a separate commit.  
- (Recommended CI to add later) Fail PRs that include disallowed binary extensions or >1 MB files.

---

## Migrations & readiness
- **Single schema** at `prisma/schema.prisma` (root). We do **not** use `web/prisma/`.
- **Dev:** `npx prisma migrate dev`  
- **Prod:** `npx prisma migrate deploy` must run **before** the app starts (e.g., systemd `ExecStartPre`).  
- `/api/ready` should return **503** if:
  - DB is unavailable, or
  - migrations are pending.  
This prevents rolling out code that expects a DB schema that isn’t live yet.

---

## Design tokens (colours)
Use **semantic colour tokens** instead of hard-coding hex in components.

~~~css
/* globals.css (example) */
:root {
  --color-bg: #0b0e14;
  --color-fg: #e6e6e6;
  --color-fg-muted: #b9b9b9;
  --color-accent: #6ee7b7;
  --color-border: #2a2f3a;
  --color-danger: #ef4444;
  --color-warning: #f59e0b;
  --color-success: #22c55e;
}

/* Components consume tokens */
.card { background: var(--color-bg); color: var(--color-fg); border:1px solid var(--color-border); }
.button-accent { background: var(--color-accent); color: var(--color-bg); }
~~~

**Tailwind option:** wire tokens into `tailwind.config.js` so you can use `bg-accent text-bg` utilities.

---

## Docs & ADRs
- Keep `/.env.example` authoritative and in sync with the Codex Environment.
- Author **ADRs** under `docs/adr/ADR-YYYYMMDD-title.md` when a choice is **cross-cutting**, **breaking**, **costly to reverse**, or **security/ops-critical** (include context, options, decision, consequences, follow-ups).

### Guardrails & environment references
- [`docs/guardrails/product-guardrails.md`](docs/guardrails/product-guardrails.md) — MVP scope, success measures, and non-goals.
- [`docs/guardrails/qa-network-access.md`](docs/guardrails/qa-network-access.md) — sandbox networking limits for QA validation.

### LiveRC ingestion references
- [`docs/integrations/liverc-data-model.md`](docs/integrations/liverc-data-model.md) — contract that all LiveRC connectors must honour.
- [`docs/integrations/liverc-import-api.md`](docs/integrations/liverc-import-api.md) — `/api/liverc/import` request/response envelopes and error mapping.
- [`src/core/app/README.md`](src/core/app/README.md) — service pipeline that orchestrates ingestion work.

### Roles, reviews, and audits
- Consult the **role playbooks** in [`docs/roles/`](docs/roles) whenever you are acting in one of those capacities; they capture process and decision context that should shape design choices for that hat.
- Review the **deep code review archives** in [`docs/reviews/`](docs/reviews) before modifying the covered flows so that new changes preserve the documented learnings.

- Forthcoming docs (placeholders for now):
  - `docs/design-principles.md` — layering exceptions, server/client rules, ADR policy
  - `docs/ux-principles.md` — layout, spacing, accessibility, token map
  - `docs/domain-model.md` — entities/relations/invariants
  - `docs/agents/**` — policies, prompts, checklists (auth-ux, auth-security, accessibility, telemetry)
  - `docs/roles/**` — responsibilities & handoffs

<<<<<<< HEAD
=======
- [`docs/reviews/2025-02-14-markdown-audit.md`](docs/reviews/2025-02-14-markdown-audit.md) tracks the latest doc freshness review and suggested follow-ups.

### Forthcoming docs (placeholders)
- `docs/design-principles.md` — layering exceptions, server/client rules, ADR policy
- `docs/ux-principles.md` — layout, spacing, accessibility, token map
- `docs/domain-model.md` — entities/relations/invariants
- `docs/agents/**` — policies, prompts, checklists (auth-ux, auth-security, accessibility, telemetry)
- `docs/roles/**` — responsibilities & handoffs

>>>>>>> d53057c2
### Sample LiveRC fixtures

- `fixtures/liverc/results/sample-event/sample-class/entry-list.json` — minimal entry list payload with event/class metadata and
  an entrant consumed by `mapEntryListResponse`.
- `fixtures/liverc/results/sample-event/sample-class/race-result.json` — companion race result payload for the same sample event
  and class.

---

## Roadmap placeholders
- Auth surfaces (Login/Register/Forgot) mid-fi with tokens & accessibility  
- Session management & Argon2id credentials  
- Ingestion stubs and LiveRC providers  
- Telemetry events & minimal analytics  
- Storybook + visual diffs (when UI stabilises)

---

## License
My Race Engineer (MRE) is released under the [MIT License](LICENSE).

You may use, copy, modify, merge, publish, distribute, sublicense, and sell
copies of the software, provided that the copyright notice and permission
notice from the LICENSE are included in all copies or substantial portions of
the software.<|MERGE_RESOLUTION|>--- conflicted
+++ resolved
@@ -267,8 +267,8 @@
   - `docs/agents/**` — policies, prompts, checklists (auth-ux, auth-security, accessibility, telemetry)
   - `docs/roles/**` — responsibilities & handoffs
 
-<<<<<<< HEAD
-=======
+
+
 - [`docs/reviews/2025-02-14-markdown-audit.md`](docs/reviews/2025-02-14-markdown-audit.md) tracks the latest doc freshness review and suggested follow-ups.
 
 ### Forthcoming docs (placeholders)
@@ -278,7 +278,7 @@
 - `docs/agents/**` — policies, prompts, checklists (auth-ux, auth-security, accessibility, telemetry)
 - `docs/roles/**` — responsibilities & handoffs
 
->>>>>>> d53057c2
+
 ### Sample LiveRC fixtures
 
 - `fixtures/liverc/results/sample-event/sample-class/entry-list.json` — minimal entry list payload with event/class metadata and
