--- conflicted
+++ resolved
@@ -259,14 +259,14 @@
 ### Roles, reviews, and audits
 - Consult the **role playbooks** in [`docs/roles/`](docs/roles) whenever you are acting in one of those capacities; they capture process and decision context that should shape design choices for that hat.
 - Review the **deep code review archives** in [`docs/reviews/`](docs/reviews) before modifying the covered flows so that new changes preserve the documented learnings.
-<<<<<<< HEAD
+
 - Forthcoming docs (placeholders for now):
   - `docs/design-principles.md` — layering exceptions, server/client rules, ADR policy
   - `docs/ux-principles.md` — layout, spacing, accessibility, token map
   - `docs/domain-model.md` — entities/relations/invariants
   - `docs/agents/**` — policies, prompts, checklists (auth-ux, auth-security, accessibility, telemetry)
   - `docs/roles/**` — responsibilities & handoffs
-=======
+
 - [`docs/reviews/2025-02-14-markdown-audit.md`](docs/reviews/2025-02-14-markdown-audit.md) tracks the latest doc freshness review and suggested follow-ups.
 
 ### Forthcoming docs (placeholders)
@@ -275,7 +275,6 @@
 - `docs/domain-model.md` — entities/relations/invariants
 - `docs/agents/**` — policies, prompts, checklists (auth-ux, auth-security, accessibility, telemetry)
 - `docs/roles/**` — responsibilities & handoffs
->>>>>>> 6e9133d7
 
 ### Sample LiveRC fixtures
 
